--- conflicted
+++ resolved
@@ -613,20 +613,20 @@
   }
 
   private Optional<BigInteger> calculateClientFee(PaymentType paymentType, String transactionHashAsString) {
-    Optional<BigInteger> clientFee = Optional.absent();
-
-    if (paymentType == PaymentType.SENDING || paymentType == PaymentType.SENT) {
-      TransactionInfo transactionInfo = transactionInfoMap.get(transactionHashAsString);
-      if (transactionInfo != null) {
-        clientFee = transactionInfo.getClientFee();
-        if (clientFee == null) {
-          clientFee = Optional.absent();
-        }
-      }
-    }
-
-    return clientFee;
-  }
+     Optional<BigInteger> clientFee = Optional.absent();
+
+     if (paymentType == PaymentType.SENDING || paymentType == PaymentType.SENT) {
+       TransactionInfo transactionInfo = transactionInfoMap.get(transactionHashAsString);
+       if (transactionInfo != null) {
+         clientFee = transactionInfo.getClientFee();
+         if (clientFee == null) {
+           clientFee = Optional.absent();
+         }
+       }
+     }
+
+     return clientFee;
+   }
 
   /**
    * <p>Populate the internal cache of Payments from the backing store</p>
@@ -672,19 +672,6 @@
     Preconditions.checkState(WalletManager.INSTANCE.getCurrentWalletSummary().isPresent(), "Current wallet summary must be present");
 
     try {
-<<<<<<< HEAD
-      ByteArrayOutputStream byteArrayOutputStream = new ByteArrayOutputStream(1024);
-      Payments payments = new Payments();
-      payments.setTransactionInfos(transactionInfoMap.values());
-      payments.setPaymentRequestDatas(paymentRequestMap.values());
-      protobufSerializer.writePayments(payments, byteArrayOutputStream);
-      EncryptedFileReaderWriter.encryptAndWrite(
-        byteArrayOutputStream.toByteArray(),
-        WalletManager.INSTANCE.getCurrentWalletSummary().get().getPassword(),
-        backingStoreFile
-      );
-
-=======
       if (WalletManager.INSTANCE.getCurrentWalletSummary().isPresent()) {
         ByteArrayOutputStream byteArrayOutputStream = new ByteArrayOutputStream(1024);
         Payments payments = new Payments();
@@ -695,7 +682,6 @@
       } else {
         log.debug("No password available so not saving Payments.");
       }
->>>>>>> 6d0299b9
     } catch (Exception e) {
       log.error("Could not write to payments db '{}'. backingStoreFile.getAbsolutePath()", e);
       throw new PaymentsSaveException("Could not write payments db '" + backingStoreFile.getAbsolutePath() + "'. Error was '" + e.getMessage() + "'.");
