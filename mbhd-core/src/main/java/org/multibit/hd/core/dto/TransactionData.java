--- conflicted
+++ resolved
@@ -52,17 +52,7 @@
     this.note = note;
   }
 
-<<<<<<< HEAD
  // FiatPayment( =  fiat amount + exchange rate + exchange name)
-
-=======
-  /*
-  notes,
-  fiat amount,
-  exchange rate,
-  exchange name,
-   */
->>>>>>> 2b06d91d
 
   @Override
   public String toString() {
